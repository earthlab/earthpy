import contextlib
import os
import geopandas as gpd
import rasterio as rio
from rasterio.mask import mask
import numpy as np
import numpy.ma as ma
import matplotlib.pyplot as plt
from matplotlib import patches as mpatches

from shapely.geometry import mapping, box
# For color bar resizing
from mpl_toolkits.axes_grid1 import make_axes_locatable
from skimage import exposure


def extent_to_json(ext_obj):
    """Convert bounds to a shapely geojson like spatial object.
    Helper function
    This format is what shapely uses. The output object can be used
    to crop a raster image.

    Parameters
    ----------
    ext_obj: list or geopandas geodataframe
        Extent values should be in the order: minx, miny, maxx, maxy
    Return
    ----------
    extent_json : dict
    A dictionary of corner coordinates for the new extent
    """

    if type(ext_obj) == gpd.geodataframe.GeoDataFrame:
        extent_json = mapping(box(*ext_obj.total_bounds))
    elif type(ext_obj) == list:
        assert ext_obj[0] <= ext_obj[2], "xmin must be <= xmax"
        assert ext_obj[1] <= ext_obj[3], "ymin must be <= ymax"
        extent_json = mapping(box(*ext_obj))
    else:
        raise ValueError("Please provide a GeoDataFrame or a list of values.")

    return extent_json


# Calculate normalized difference between two arrays
# Both arrays must be of the same size
def normalized_diff(b1, b2):
    """Take two numpy arrays and calculate the normalized difference
    Math will be calculated (b2-b1) / (b2+b1).

    Parameters
    ----------
    b1, b2 : arrays with the same shape
        Math will be calculated (b2-b1) / (b2+b1).
    """
    if not (b1.shape == b2.shape):
        raise ValueError("Both arrays should be of the same dimensions")

    n_diff = (b2 - b1) / (b2 + b1)
    #ndvi[np.isnan(ndvi)] = 0
    n_diff = np.ma.masked_invalid(n_diff)
    return n_diff


# TODO: include a no data value here if provided ...
def stack_raster_tifs(band_paths, out_path, arr_out=True):
    """Take a list of raster paths and turn into an ouput raster stack in numpy format.
    Note that this function depends upon the stack() function.

    Parameters
    ----------
    band_paths : list of file paths
        A list with paths to the bands you wish to stack. Bands
        will be stacked in the order given in this list.
    out_path : string
        A path with a file name for the output stacked raster 
         tif file.
    arr_out : boolean
        A boolean argument to designate what is returned in the stacked
        raster tif output.

    """
    # Set default import to read
    kwds = {'mode': 'r'}

    if not os.path.exists(os.path.dirname(out_path)):
        raise ValueError("The output directory path that you provided does not exist")

    if len(band_paths) < 2:
        raise ValueError("The list of file paths is empty. You need atleast 2 files to create a stack.")
    # The with statement ensures that all files are closed at the end of the with statement
    with contextlib.ExitStack() as context:
        sources = [context.enter_context(rio.open(path, **kwds)) for path in band_paths]

        # This should check that the CRS and TRANSFORM are the same. if not, fail gracefully
        dest_kwargs = sources[0].meta
        dest_count = sum(src.count for src in sources)
        dest_kwargs['count'] = dest_count

        if arr_out == True:
            # Write stacked gtif file
            with rio.open(out_path, 'w', **dest_kwargs) as dest:
                stack(sources, dest)
            # Read and return array
            with rio.open(out_path, 'r') as src:
                return(src.read(), src.profile)
        else:
            # Write stacked gtif file
            with rio.open(out_path, 'w', **dest_kwargs) as dest:
                return(stack(sources, dest))


# Function to be submitted to rasterio
# TODO: add unit tests - some are here: https://github.com/mapbox/rasterio/blob/master/rasterio/mask.py
# This function doesn't stand alone because it writes to an open object called in the other function
def stack(sources, dest):
    """Stack a set of bands into a single file.

    Parameters
    ----------
    sources : list of rasterio dataset objects
        A list with paths to the bands you wish to stack. Objects
        will be stacked in the order provided in this list.
    dest : a rio.open writable object that will store raster data.
    """

    if not type(sources[0]) == rio.io.DatasetReader:
        raise ValueError("The sources object should be of type: rasterio.DatasetReader")

    for ii, ifile in enumerate(sources):
            bands = sources[ii].read()
            if bands.ndim != 3:
                bands = bands[np.newaxis, ...]
            for band in bands:
                dest.write(band, ii+1)


def crop_image(raster, geoms, all_touched = True):
    """Crop a single file using geometry objects.

    Parameters
    ----------
    raster : rasterio object
        The rasterio object to be cropped. Ideally this object is opened in a
        context manager to ensure the file is properly closed.
    geoms : geopandas object or list of polygons
        Polygons are GeoJSON-like dicts specifying the boundaries of features
        in the raster to be kept. All data outside of specified polygons
        will be set to nodata.
    all_touched : bool
        From rasterio: Include a pixel in the mask if it touches any of the shapes.
        If False, include a pixel only if its center is within one of
        the shapes, or if it is selected by Bresenham's line algorithm.
        Default is True in this function.

    Returns
    ----------
    out_image: masked numpy array
        A masked numpy array that is masked / cropped to the geoms object extent
    out_meta:  dict
        A dictionary containing the updated metadata for the cropped raster.
        Specifically the extent (shape elements) and transform properties are updated.
    """

<<<<<<< HEAD
    # Test that you have a list of a geodataframe
    # If not type(geoms) == list:
    #    raise ValueError("The geoms element used to crop the raster needs to be of type: list. If it is of type dictionary, you can simpy add [object-name-here] to turn it into a list.")

=======
>>>>>>> 38d38f66
    if type(geoms) == gpd.geodataframe.GeoDataFrame:
        clip_ext = [extent_to_json(geoms)]
    else:
        clip_ext = geoms
    # Mask the input image and update the metadata
    out_image, out_transform = rio.mask.mask(raster, clip_ext, crop = True, all_touched = all_touched)
    out_meta = raster.meta.copy()
    out_meta.update({"driver": "GTiff",
                    "height": out_image.shape[1],
                    "width": out_image.shape[2],
                    "transform": out_transform})
    return (out_image, out_meta)


# This was imported directly from scipy as it's being deprecated
def bytescale(data, cmin=None, cmax=None, high=255, low=0):
    """
    Byte scales an array (image).
    Byte scaling means converting the input image to uint8 dtype and scaling
    the range to ``(low, high)`` (default 0-255).
    If the input image already has dtype uint8, no scaling is done.
    This function is only available if Python Imaging Library (PIL) is installed.
    Parameters
    ----------
    data : ndarray
        PIL image data array.
    cmin : scalar, optional
        Bias scaling of small values. Default is ``data.min()``.
    cmax : scalar, optional
        Bias scaling of large values. Default is ``data.max()``.
    high : scalar, optional
        Scale max value to `high`.  Default is 255.
    low : scalar, optional
        Scale min value to `low`.  Default is 0.
    Returns
    -------
    img_array : uint8 ndarray
        The byte-scaled array.
    Examples
    --------
    >>> from scipy.misc import bytescale
    >>> img = np.array([[ 91.06794177,   3.39058326,  84.4221549 ],
    ...                 [ 73.88003259,  80.91433048,   4.88878881],
    ...                 [ 51.53875334,  34.45808177,  27.5873488 ]])
    >>> bytescale(img)
    array([[255,   0, 236],
           [205, 225,   4],
           [140,  90,  70]], dtype=uint8)
    >>> bytescale(img, high=200, low=100)
    array([[200, 100, 192],
           [180, 188, 102],
           [155, 135, 128]], dtype=uint8)
    >>> bytescale(img, cmin=0, cmax=255)
    array([[91,  3, 84],
           [74, 81,  5],
           [52, 34, 28]], dtype=uint8)
    """
    if data.dtype == "uint8":
        return data

    if high > 255:
        raise ValueError("`high` should be less than or equal to 255.")
    if low < 0:
        raise ValueError("`low` should be greater than or equal to 0.")
    if high < low:
        raise ValueError("`high` should be greater than or equal to `low`.")

    if cmin is None:
        cmin = data.min()
    if cmax is None:
        cmax = data.max()

    cscale = cmax - cmin
    if cscale < 0:
        raise ValueError("`cmax` should be larger than `cmin`.")
    elif cscale == 0:
        cscale = 1

    scale = float(high - low) / cscale
    bytedata = (data - cmin) * scale + low
    return (bytedata.clip(low, high) + 0.5).astype('uint8')


# TODO: verify colorbar works with the latest matplotlib, and is not too wide

def colorbar(mapobj, size = "3%", pad=0.09, aspect=20):
    """
    Adjusts the height of a colorbar to match the axis height.
    ----------
    mapobj : the matplotlib axes element.
    size : char
        The percent width of the colorbar relative to the plot. default = 3%
    pad : int
        The space between the plot and the color bar. Default = .09
    Returns
    -------
    Matplotlib color bar object with the correct width that matches the y axis height.

    Examples
    --------
    >>>fig, ax = plt.subplots(figsize = (10,5))
    >>>im = ax.imshow(nbr_landsat_post, cmap = 'RdYlGn',
        ...    vmin = -1, vmax = 1, extent=extent_landsat)

    >>>colorbar(im)
    >>>ax.set(title="Landsat POST Normalized Burn Index (dNBR)")
    >>>ax.set_axis_off();
    """
    ax = mapobj.axes
    fig = ax.figure
    divider = make_axes_locatable(ax)
    cax = divider.append_axes("right", size=size, pad=pad)
    return fig.colorbar(mapobj, cax=cax)



# Function to plot all layers in a stack
def plot_bands(arr, title = None, cmap = "Greys_r", figsize=(12,12), cols = 3, extent = None):
    """
    Plot each layer in a raster stack converted into a numpy array for quick visualization.

    Parameters
    ----------
    arr: a n dimension numpy array
    cmap: cmap name, str the colormap that you wish to use (greys = default)
    cols: int the number of columsn you want to plot in
    figsize: tuple. the figsize if you'd like to define it. default: (12, 12)
    extent: an extent object for plotting
    Return
    ----------
    matplotlib plot of all layers
    """
    # If the array is 3 dimensional setup grid plotting
    if arr.ndim > 2 and arr.shape[0] > 1:
        # test if there are enough titles to create plots
        if title:
           if not (len(title) == arr.shape[0]):
                raise ValueError("The number of plot titles should be the same as the number of raster layers in your array.")
        # Calculate the total rows that will be required to plot each band
        plot_rows = int(np.ceil(arr.shape[0] / cols))
        total_layers = arr.shape[0]

        # Plot all bands
        fig, axs = plt.subplots(plot_rows, cols, figsize=figsize)
        axs_ravel = axs.ravel()
        for ax, i in zip(axs_ravel, range(total_layers)):
            band = i+1
            ax.imshow(bytescale(arr[i]), cmap=cmap)
            if title:
                ax.set(title=title[i])
            else:
                ax.set(title='Band %i' %band)
            ax.set(xticks=[], yticks=[])
        # This loop clears out the plots for bands 8-9 which are empty
        # But you have to populate them in matplotlib when you specify plot rows and cols
        for ax in axs_ravel[total_layers:]:
           ax.set_axis_off()
           ax.set(xticks=[], yticks=[])

        plt.tight_layout()
    elif arr.ndim == 2 or arr.shape[0] == 1:
        # If it's a 2 dimensional array with a 3rd dimension
        if arr.shape[0] == 1:
            arr = arr[0]
        # Plot all bands
        fig, ax = plt.subplots(figsize=figsize)
        ax.imshow(bytescale(arr), cmap=cmap,
                 extent = extent)
        if title:
            ax.set(title=title)
        ax.set(xticks=[], yticks=[])


def plot_rgb(arr, rgb = (0,1,2),
             ax = None,
             extent = None,
             title = "",
             figsize = (10,10),
             stretch = None,
             str_clip = 2):
    """
    Plot each layer in a raster stack converted into a numpy array for quick visualization.

    Parameters
    ----------
    arr: a n dimension numpy array in rasterio band order (bands, x, y)
    rgb: list, indices of the three bands to be plotted (default = 0,1,2)
    extent: the extent object that matplotlib expects (left, right, bottom, top)
    title: optional string representing the title of the plot
    ax: the ax object where the ax element should be plotted. Default = none
    figsize: tuple the x and y integer dimensions of the output plot if preferred to set.
    stretch: Boolean - if True a linear stretch will be applied
    str_clip: int - the % of clip to apply to the stretch. Default = 2 (2 and 98)

    Returns
    ----------
    ax : matplotlib Axes
        Axes with plot of 3 band image.
    """

    if len(arr.shape) != 3:
        raise Exception('Input needs to be 3 dimensions and in rasterio order with bands first')

    # Index bands for plotting and clean up data for matplotlib
    rgb_bands = arr[rgb]

    if stretch:
        s_min = str_clip
        s_max = 100 - str_clip
        arr_rescaled = np.zeros_like(rgb_bands)
        for ii, band in enumerate(rgb_bands):
            p2, p98 = np.percentile(band, (s_min, s_max))
            arr_rescaled[ii] = exposure.rescale_intensity(band, in_range=(p2, p98))
        rgb_bands = arr_rescaled.copy()

    # If type is masked array - add alpha channel for plotting
    if ma.is_masked(rgb_bands):
        # Build alpha channel
        mask = ~(np.ma.getmask(rgb_bands[0])) * 255

        # Add the mask to the array (ise earthpy bytescale)
        rgb_bands = np.vstack((bytescale(rgb_bands), np.expand_dims(mask, axis=0))).transpose([1, 2, 0])
    else:
        # Index bands for plotting and clean up data for matplotlib
        rgb_bands = bytescale(rgb_bands).transpose([1, 2, 0])

    # Then plot. Define ax if it's default to none
    if ax is None:
      fig, ax = plt.subplots(figsize = figsize)
    ax.imshow(rgb_bands, extent = extent)
    ax.set_title(title)
    ax.set(xticks=[], yticks=[])



def hist(arr,
         title = None,
         colors = ["purple"],
         figsize=(12,12), cols = 2,
         bins = 20):
    """
    Plot histogram each layer in a raster stack converted into a numpy array for quick visualization.

    Parameters
    ----------
    arr: a n dimension numpy array
    title: a list of title values that should either equal the number of bands or be empty, default = none
    colors: a list of color values that should either equal the number of bands or be a single color, (purple = default)
    cols: int the number of columsn you want to plot in
    bins: the number of bins to calculate for the histogram
    figsize: tuple. the figsize if you'd like to define it. default: (12, 12)
    Return
    ----------
    matplotlib plot of all layers
    """

    # If the array is 3 dimensional setup grid plotting
    if arr.ndim > 2:
        # Test if there are enough titles to create plots
        if title:
           if not (len(title) == arr.shape[0]):
                raise ValueError("The number of plot titles should be the same as the number of raster layers in your array.")
        # Calculate the total rows that will be required to plot each band
        plot_rows = int(np.ceil(arr.shape[0] / cols))
        total_layers = arr.shape[0]

        fig, axs = plt.subplots(plot_rows, cols, figsize=figsize, sharex=True, sharey=True)
        axs_ravel = axs.ravel()
        # TODO: write test case for just one color
        for band, ax, i in zip(arr, axs.ravel(), range(total_layers)):
            if len(colors) == 1:
                the_color = colors[0]
            else:
                the_color = colors[i]
            ax.hist(band.ravel(), bins=bins, color=the_color, alpha=.8)
            if title:
                ax.set_title(title[i])
        # Clear additional axis elements
        for ax in axs_ravel[total_layers:]:
           ax.set_axis_off()
           #ax.set(xticks=[], yticks=[])
    elif arr.ndim == 2:
        # Plot all bands
        fig, ax = plt.subplots(figsize=figsize)
        ax.hist(arr.ravel(),
                range=[np.nanmin(arr), np.nanmax(arr)],
                bins=bins,
                color=colors[0])
        if title:
            ax.set(title=title[0])


def hillshade(arr, azimuth=30, angle_altitude=30):
    """
    Create hillshade (Array) from a numpy array containing image elevation data.

    Parameters
    ----------
    arr: a n dimension numpy array
    azimuth:  default (30)
    angle_altitude: default (30)

    Return
    ----------
    numpy array containing hillshade values
    """
    azimuth = 360.0 - azimuth

    x, y = np.gradient(arr)
    slope = np.pi/2. - np.arctan(np.sqrt(x*x + y*y))
    aspect = np.arctan2(-x, y)
    azimuthrad = azimuth*np.pi/180.
    altituderad = angle_altitude*np.pi/180.

    shaded = np.sin(altituderad)*np.sin(slope) + np.cos(altituderad)*np.cos(slope)*np.cos((azimuthrad - np.pi/2.) - aspect)

    return 255*(shaded + 1)/2



def draw_legend(im, classes, titles, bbox=(1.05, 1), loc=2):
    """Create a custom legend with a box for each class in a raster using the image object,
    the unique classes in the image and titles for each class.

    Parameters
    ----------
    im : matplotlib image object created using imshow()
        This is the image returned from a call to imshow().
    classes : list
        A list of unique values found in the numpy array that you wish to plot.
    titles : list
        A list of a title or category for each uique value in your raster. This is the
        label that will go next to each box in your legend.
    bbox : optional, tuple
        This is the bbox_to_anchor argument that will place the legend anywhere on or around your plot.
    loc : int - Optional
        This is the matplotlib location value that can be used to specify the location of the legend on your plot.

    Returns
    ----------
    matplotlib legend object to be placed on our plot.
    """

    colors = [im.cmap(im.norm(aclass)) for aclass in classes]

    patches = [mpatches.Patch(color=colors[i],
                              label="{l}".format(l=titles[i])) for i in range(len(titles))]

    return(plt.legend(handles=patches,
                      bbox_to_anchor=bbox,
                      loc=2,
                      borderaxespad=0.,
                      prop={'size': 13}))<|MERGE_RESOLUTION|>--- conflicted
+++ resolved
@@ -73,7 +73,7 @@
         A list with paths to the bands you wish to stack. Bands
         will be stacked in the order given in this list.
     out_path : string
-        A path with a file name for the output stacked raster 
+        A path with a file name for the output stacked raster
          tif file.
     arr_out : boolean
         A boolean argument to designate what is returned in the stacked
@@ -162,13 +162,7 @@
         Specifically the extent (shape elements) and transform properties are updated.
     """
 
-<<<<<<< HEAD
-    # Test that you have a list of a geodataframe
-    # If not type(geoms) == list:
-    #    raise ValueError("The geoms element used to crop the raster needs to be of type: list. If it is of type dictionary, you can simpy add [object-name-here] to turn it into a list.")
-
-=======
->>>>>>> 38d38f66
+    # TODO add test for list structure
     if type(geoms) == gpd.geodataframe.GeoDataFrame:
         clip_ext = [extent_to_json(geoms)]
     else:
