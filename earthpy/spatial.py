--- conflicted
+++ resolved
@@ -78,23 +78,6 @@
         The element-wise result of (b1-b2) / (b1+b2). Inf values are set
         to nan. Array returned as masked if result includes nan values.
 
-<<<<<<< HEAD
-    Example
-    -------
-        >>> import numpy as np
-        >>> import earthpy.spatial as es
-        >>> red_band = np.array([[1, 2, 3, 4, 5],[11,12,13,14,15]])
-        >>> nir_band = np.array([[6, 7, 8, 9, 10],[16,17,18,19,20]])
-        >>> es.normalized_diff(b2=nir_band, b1=red_band)
-        masked_array(
-          data=[[0.7142857142857143, 0.5555555555555556, 0.45454545454545453,
-                 0.38461538461538464, 0.3333333333333333],
-                [0.18518518518518517, 0.1724137931034483, 0.16129032258064516,
-                 0.15151515151515152, 0.14285714285714285]],
-          mask=[[False, False, False, False, False],
-                [False, False, False, False, False]],
-          fill_value=1e+20)
-=======
     Examples
     --------
     >>> import numpy as np
@@ -115,7 +98,6 @@
     >>> nbr
     array([[0.14285714, 0.17647059, 0.23809524, 0.30769231, 0.2       ],
            [0.05882353, 0.08108108, 0.1       , 0.0952381 , 0.11111111]])
->>>>>>> 3ab23a37
     """
     if not (b1.shape == b2.shape):
         raise ValueError("Both arrays should have the same dimensions")
