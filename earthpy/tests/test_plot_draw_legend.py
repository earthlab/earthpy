--- conflicted
+++ resolved
@@ -227,11 +227,7 @@
 def test_listed_cmap_3_classes(vals_missing_plot_list_cmap):
     """Test legend for a listed cmap where
     the user wants all classes to be drawn in the legend. IE the classified
-<<<<<<< HEAD
-    image has classes 2,3,4 and the user wants classes 1-5 to appear"""
-=======
     image has classes 2,3,4 and the user wants classes 1-5 to appear."""
->>>>>>> 2dc192e7
 
     im_ax, arr = vals_missing_plot_list_cmap
 
@@ -246,11 +242,7 @@
 def test_cont_cmap_3_classes(vals_missing_plot_cont_cmap):
     """Test legend for a listed cmap where
     the user wants all classes to be drawn in the legend. IE the classified
-<<<<<<< HEAD
-    image has classes 2,3,4 and the user wants classes 1-5 to appear"""
-=======
     image has classes 2,3,4 and the user wants classes 1-5 to appear."""
->>>>>>> 2dc192e7
 
     im_ax, arr = vals_missing_plot_cont_cmap
 
