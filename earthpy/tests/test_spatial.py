""" Tests for the spatial module. """

import numpy as np
import pandas as pd
import pytest
from shapely.geometry import Polygon, Point
import geopandas as gpd
import earthpy.spatial as es


def test_extent_to_json():
    """"Unit tests for extent_to_json()."""
    # Giving a list [minx, miny, maxx, maxy] makes a polygon
    list_out = es.extent_to_json([0, 0, 1, 1])
    assert list_out['type'] == 'Polygon'

    # The polygon is the unit square
    list_poly = Polygon(list_out['coordinates'][0])
    assert list_poly.area == 1
    assert list_poly.length == 4

    # Providing a GeoDataFrame creates identical output
    points_df = pd.DataFrame(
        {'lat': [0, 1],
         'lon': [0, 1]}
    )
    points_df['coords'] = list(zip(points_df.lon, points_df.lat))
    points_df['coords'] = points_df['coords'].apply(Point)
    gdf = gpd.GeoDataFrame(points_df, geometry='coords')
    gdf_out = es.extent_to_json(gdf)
    assert gdf_out == list_out

    # Giving non-list or GeoDataFrame input raises a ValueError
    with pytest.raises(ValueError):
        es.extent_to_json({'a': 'dict'})

    # Giving minima that exceed maxima raises an error for both x and y coords
    with pytest.raises(AssertionError):
        es.extent_to_json([1, 0, 0, 1])

    with pytest.raises(AssertionError):
        es.extent_to_json([0, 1, 1, 0])


def test_bytescale_high_low_val():
    """"Unit tests for earthpy.spatial.bytescale """

    arr = np.random.randint(300, size=(10, 10))

    # Bad high value
    with pytest.raises(ValueError):
        es.bytescale(arr, high=300)

    # Bad low value
    with pytest.raises(ValueError):
        es.bytescale(arr, low=-100)

    # High value is less than low value
    with pytest.raises(ValueError):
        es.bytescale(arr, high=100, low=150)

    # Valid case. should also take care of if statements for cmin/cmax
    val_arr = es.bytescale(arr, high=255, low=0)
<<<<<<< HEAD
    
    assert val_arr.min() == 0
    assert val_arr.max() == 255
          
=======

    assert val_arr.min() == 0
    assert val_arr.max() == 255

>>>>>>> da69487e
    # Test scale value max is less than min
    with pytest.raises(ValueError):
        es.bytescale(arr, cmin=100, cmax=50)

    # TODO: write test case for cmax == cmin
    # Commented out because it breaks for unknown reasons.
    # es.bytescale(arr, cmin=100, cmax=100)

    # Test scale value max is less equal to min
    scale_arr = es.bytescale(arr, cmin=10, cmax=240)
    
    assert scale_arr.min() == 0
    assert scale_arr.max() == 255<|MERGE_RESOLUTION|>--- conflicted
+++ resolved
@@ -61,17 +61,10 @@
 
     # Valid case. should also take care of if statements for cmin/cmax
     val_arr = es.bytescale(arr, high=255, low=0)
-<<<<<<< HEAD
-    
-    assert val_arr.min() == 0
-    assert val_arr.max() == 255
-          
-=======
 
     assert val_arr.min() == 0
     assert val_arr.max() == 255
 
->>>>>>> da69487e
     # Test scale value max is less than min
     with pytest.raises(ValueError):
         es.bytescale(arr, cmin=100, cmax=50)
