"""Tests for the plot module"""

import numpy as np
import pytest
import earthpy.spatial as es
<<<<<<< HEAD
import matplotlib.pyplot as plt

plt.show = lambda: None
=======

# For builds on travis to avoid plot display errors
import matplotlib as mpl

mpl.use("agg")
import matplotlib.pyplot as plt
>>>>>>> faaefbf8

plt.show = lambda: None

@pytest.fixture
def image_array_2bands():
    return np.random.randint(10, size=(2, 4, 5))


@pytest.fixture
def one_band_3dims():
    return np.random.randint(10, size=(1, 4, 5))


@pytest.fixture
def one_band_2dims():
    return np.random.randint(10, size=(5, 5))


""" General functions for matplotlib elements """



def test_arr_parameter():
    """Raise an AttributeError if an array is not provided."""
    with pytest.raises(AttributeError):
        es.plot_bands(arr=(1, 2))


<<<<<<< HEAD
def test_num_titles(image_array_2bands):
=======

def test_num_titles():
>>>>>>> faaefbf8
    """If a user provides two titles for a single band array, the function
    should raise an error OR if the title list is a different length than
    the array it should also raise an errors"""

    single_band = image_array_2bands[0]

    with pytest.raises(ValueError):
        es.plot_bands(arr=single_band, title=["Title1", "Title2"])
    with pytest.raises(ValueError):
<<<<<<< HEAD
        es.plot_bands(arr=image_array_2bands, title=["Title1", "Title2", "Title3"])
=======
        es.plot_bands(arr=im, title=["Title1", "Title2", "Title3"])

>>>>>>> faaefbf8


def test_num_axes(image_array_2bands):
    """If provided with a 2 band array, plot_bands should return 3 axes by
    default"""
    fig, ax = es.plot_bands(image_array_2bands)
    assert len(fig.axes) == 3


def test_two_plot_title(image_array_2bands):
    """Test that the default title is provided for a 2 band array plot"""
    im_arr = image_array_2bands
    f, ax = es.plot_bands(im_arr)
    ax = f.axes
    num_plts = im_arr.shape[0]
    all_titles = [ax[i].get_title() for i in range(num_plts)]
    assert all_titles == ["Band 1", "Band 2"]
<<<<<<< HEAD
    plt.close(f)
=======
>>>>>>> faaefbf8


def test_custom_plot_title():
    """Test that the custom title is applied for a 2 band array plot"""
    im = np.indices((4, 4))
    f, ax = es.plot_bands(im, title=["Red Band", "Green Band"])
    ax = f.axes
    num_plts = im.shape[0]
    all_titles = [ax[i].get_title() for i in range(num_plts)]
    assert all_titles == ["Red Band", "Green Band"]
<<<<<<< HEAD
    plt.close(f)
=======
>>>>>>> faaefbf8


def test_single_band_3dims(image_array_2bands):
    """If you provide a single band array with 3 dimensions (shape[0]==1
    test that it still plots and only returns a single axis"""

    f, ax = es.plot_bands(image_array_2bands)
    arr = f.axes[0].get_images()[0].get_array()
    assert arr.ndim == 2
    assert len(f.axes[0].get_images()) == 1
    plt.close(f)


def test_single_band_2dims(one_band_3dims):
    """If you provide a single band array with 3 dimensions (shape[0]==1
    test that it still plots and only returns a single axis"""

    single_band_2dims = one_band_3dims[0]
    f, ax = es.plot_bands(single_band_2dims)
    # Get array from mpl figure
    arr = f.axes[0].get_images()[0].get_array()
    assert arr.ndim == 2
<<<<<<< HEAD
    assert len(f.axes[0].get_images()) == 1
    plt.close(f)


""" Colorbar Tests """


def test_colorbar_height(one_band_2dims):
    """Test that the colorbar ax height matches the image axis height"""

    f, ax = plt.subplots(figsize=(5, 5))
    im = ax.imshow(one_band_2dims, cmap="RdYlGn")
    cb = es.colorbar(im)

    assert cb.ax.get_position().height == im.axes.get_position().height
    plt.close(f)


def test_colorbar_raises_value_error():
    """Test that a non matbplotlib axis object raises an value error"""

    with pytest.raises(AttributeError, match="requires a matplotlib"):
        es.colorbar(list())
=======
    assert len(fig.axes[0].get_images()) == 1
>>>>>>> faaefbf8
<|MERGE_RESOLUTION|>--- conflicted
+++ resolved
@@ -3,20 +3,9 @@
 import numpy as np
 import pytest
 import earthpy.spatial as es
-<<<<<<< HEAD
 import matplotlib.pyplot as plt
+plt.show = lambda: None
 
-plt.show = lambda: None
-=======
-
-# For builds on travis to avoid plot display errors
-import matplotlib as mpl
-
-mpl.use("agg")
-import matplotlib.pyplot as plt
->>>>>>> faaefbf8
-
-plt.show = lambda: None
 
 @pytest.fixture
 def image_array_2bands():
@@ -43,12 +32,7 @@
         es.plot_bands(arr=(1, 2))
 
 
-<<<<<<< HEAD
 def test_num_titles(image_array_2bands):
-=======
-
-def test_num_titles():
->>>>>>> faaefbf8
     """If a user provides two titles for a single band array, the function
     should raise an error OR if the title list is a different length than
     the array it should also raise an errors"""
@@ -58,12 +42,7 @@
     with pytest.raises(ValueError):
         es.plot_bands(arr=single_band, title=["Title1", "Title2"])
     with pytest.raises(ValueError):
-<<<<<<< HEAD
         es.plot_bands(arr=image_array_2bands, title=["Title1", "Title2", "Title3"])
-=======
-        es.plot_bands(arr=im, title=["Title1", "Title2", "Title3"])
-
->>>>>>> faaefbf8
 
 
 def test_num_axes(image_array_2bands):
@@ -81,10 +60,7 @@
     num_plts = im_arr.shape[0]
     all_titles = [ax[i].get_title() for i in range(num_plts)]
     assert all_titles == ["Band 1", "Band 2"]
-<<<<<<< HEAD
     plt.close(f)
-=======
->>>>>>> faaefbf8
 
 
 def test_custom_plot_title():
@@ -95,10 +71,7 @@
     num_plts = im.shape[0]
     all_titles = [ax[i].get_title() for i in range(num_plts)]
     assert all_titles == ["Red Band", "Green Band"]
-<<<<<<< HEAD
     plt.close(f)
-=======
->>>>>>> faaefbf8
 
 
 def test_single_band_3dims(image_array_2bands):
@@ -121,7 +94,6 @@
     # Get array from mpl figure
     arr = f.axes[0].get_images()[0].get_array()
     assert arr.ndim == 2
-<<<<<<< HEAD
     assert len(f.axes[0].get_images()) == 1
     plt.close(f)
 
@@ -144,7 +116,4 @@
     """Test that a non matbplotlib axis object raises an value error"""
 
     with pytest.raises(AttributeError, match="requires a matplotlib"):
-        es.colorbar(list())
-=======
-    assert len(fig.axes[0].get_images()) == 1
->>>>>>> faaefbf8
+        es.colorbar(list())