"""Tests for plot_rgb function"""

import numpy as np
import numpy.ma as ma
import matplotlib.pyplot as plt
import pytest
import rasterio as rio
from rasterio.plot import plotting_extent
from earthpy.plot import plot_rgb, _stretch_im
from earthpy.io import path_to_example

plt.show = lambda: None


@pytest.fixture
def image_array_1band_stretch():
    return np.random.randint(10, 246, size=(50, 50))


@pytest.fixture
def rgb_image():
    """Fixture holding an RGB image for plotting"""
    with rio.open(path_to_example("rmnp-rgb.tif")) as src:
        rgb = src.read()
        ext = plotting_extent(src)
    return rgb, ext


def test_rgb_extent(rgb_image):
    """Test to ensure that when the extent is provided, plot_rgb stretches
     the image or applies the proper x and y lims. Also ensure that the
     correct bands are plotted an in the correct order when the rgb
     param is called and defined. Finally test that a provided title and
     figsize created a plot with the correct title and figsize"""
    a_rgb_image, ext = rgb_image
    f, ax = plot_rgb(
        a_rgb_image,
        extent=ext,
        rgb=(1, 2, 0),
        title="My Title",
        figsize=(5, 5),
    )
    # Get x and y lims to test extent
    plt_ext = ax.get_xlim() + ax.get_ylim()

    plt_array = ax.get_images()[0].get_array()

    assert f.bbox_inches.bounds[2:4] == (5, 5)
    assert ax.get_title() == "My Title"
    assert np.array_equal(plt_array[0], a_rgb_image.transpose([1, 2, 0])[1])
    assert ext == plt_ext
    plt.close(f)


def test_1band(rgb_image):
    """Test to ensure the input image has 3 bands to support rgb plotting.
    If fewer than 3 bands are provided, fail gracefully."""
    a_rgb_image, _ = rgb_image

    with pytest.raises(
        ValueError,
        match="""Input needs to be 3 dimensions and in rasterio
                           order with bands first""",
    ):
        plot_rgb(a_rgb_image[1])
    plt.close()


def test_ax_provided(rgb_image):
    """Test to ensure the plot works when an explicit axis is provided"""
    rgb_image, _ = rgb_image
    _, ax1 = plt.subplots()
    f, ax = plot_rgb(rgb_image, ax=ax1)

    rgb_im_shape = rgb_image.transpose([1, 2, 0]).shape
    the_plot_im_shape = ax.get_images()[0].get_array().shape
    assert rgb_im_shape == the_plot_im_shape
    plt.close(f)


def test_ax_not_provided(rgb_image):
    """Test plot_rgb produces an output image when an axis object is
    not provided."""

    rgb_image, _ = rgb_image
    f, ax = plot_rgb(rgb_image)
    rgb_im_shape = rgb_image.transpose([1, 2, 0]).shape
    the_plot_im_shape = ax.get_images()[0].get_array().shape
    assert rgb_im_shape == the_plot_im_shape
    plt.close(f)


def test_stretch_image(rgb_image):
    """Test that running stretch actually stretches the data
    to a max value of 255 within the plot_rb fun."""

    im, _ = rgb_image
    np.place(im, im > 150, [0])

    f, ax = plot_rgb(im, stretch=True)
    max_val = ax.get_images()[0].get_array().max()
    assert max_val == 255
    plt.close(f)


def test_masked_im(rgb_image):
    """Test that a masked image will be plotted using an alpha channel.
    Thus it should return an array that has a 4th dimension representing
    the alpha channel."""

    im, _ = rgb_image
    im_ma = ma.masked_where(im > 140, im)

    f, ax = plot_rgb(im_ma)
    im_plot = ax.get_images()[0].get_array()
    assert im_plot.shape[2] == 4
    plt.close(f)


def test_ticks_off(rgb_image):
    """Test that the output plot has ticks turned off. The ticks
    array should be empty (length == 0)."""

    im, _ = rgb_image

    f, ax = plot_rgb(im)
    assert len(ax.get_xticks()) == 0
    assert len(ax.get_yticks()) == 0
    plt.close(f)


def test_stretch_output_default(image_array_1band_stretch):
    """Test to ensure that an array provided is stretched between 0 and 255"""

    arr = image_array_1band_stretch
    # Stretch using the default value of 2%
    arr_stretch = _stretch_im(arr.astype(np.uint8), str_clip=2)

    assert arr_stretch.max() == 255
    assert arr_stretch.min() == 0


def test_stretch_output_scaled(rgb_image):
    """Test that stretch changes the array mean

    For n unique str_clip values, we expect n unique array means.
    """
    arr, _ = rgb_image
    stretch_vals = list(range(10))
<<<<<<< HEAD
    axs = list()
    for v in stretch_vals:
        f, ax = plot_rgb(arr, stretch=True, str_clip=v)
        axs.append(ax)
        plt.close(f)
    mean_vals = np.array([ax.get_images()[0].get_array().mean() for ax in axs])
    n_unique_means = np.unique(mean_vals).shape[0]
    assert n_unique_means == len(stretch_vals)
    try:
        axs
    finally:
        del axs
=======

    mean_vals = list()
    for v in stretch_vals:
        ax = plot_rgb(arr, stretch=True, str_clip=v)[1]
        mean = ax.get_images()[0].get_array().mean()
        mean_vals.append(mean)
        plt.close()
    assert len(set(mean_vals)) == len(stretch_vals)
>>>>>>> ee79405c
<|MERGE_RESOLUTION|>--- conflicted
+++ resolved
@@ -147,26 +147,10 @@
     """
     arr, _ = rgb_image
     stretch_vals = list(range(10))
-<<<<<<< HEAD
-    axs = list()
-    for v in stretch_vals:
-        f, ax = plot_rgb(arr, stretch=True, str_clip=v)
-        axs.append(ax)
-        plt.close(f)
-    mean_vals = np.array([ax.get_images()[0].get_array().mean() for ax in axs])
-    n_unique_means = np.unique(mean_vals).shape[0]
-    assert n_unique_means == len(stretch_vals)
-    try:
-        axs
-    finally:
-        del axs
-=======
-
     mean_vals = list()
     for v in stretch_vals:
         ax = plot_rgb(arr, stretch=True, str_clip=v)[1]
         mean = ax.get_images()[0].get_array().mean()
         mean_vals.append(mean)
         plt.close()
-    assert len(set(mean_vals)) == len(stretch_vals)
->>>>>>> ee79405c
+    assert len(set(mean_vals)) == len(stretch_vals)