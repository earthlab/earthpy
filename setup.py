from os import path
from setuptools import setup


DISTNAME = "earthpy"
DESCRIPTION = "A set of helper functions to make working with spatial data in open source tools easier. This package is maintained by Earth Lab and was originally designed to support the earth analytics education program."
MAINTAINER = "Leah Wasser"
MAINTAINER_EMAIL = "leah.wasser@colorado.edu"
<<<<<<< HEAD
=======
VERSION = "VERSION='0.6.0'"
>>>>>>> 0fd97a5c


# read the contents of your README file
this_directory = path.abspath(path.dirname(__file__))
with open(path.join(this_directory, "README.md"), encoding="utf-8") as f:
    LONG_DESCRIPTION = f.read()


if __name__ == "__main__":
    setup(
        name=DISTNAME,
        maintainer=MAINTAINER,
        include_package_data=True,
        maintainer_email=MAINTAINER_EMAIL,
        description=DESCRIPTION,
        long_description=LONG_DESCRIPTION,
        long_description_content_type="text/markdown",
<<<<<<< HEAD
        version="0.6.2",
=======
        version=VERSION,
>>>>>>> 0fd97a5c
        packages=["earthpy"],
        install_requires=[
            "pandas",
            "numpy>=1.14.0",
            "geopandas",
            "matplotlib>=2.0.0",
            "rasterio",
            "Rtree>=0.8",
            "download",
            "scikit-image",
        ],
        zip_safe=False,  # the package can run out of an .egg file
        classifiers=[
            "Intended Audience :: Developers",
            "License :: OSI Approved :: BSD License",
            "Programming Language :: Python",
            "Topic :: Software Development",
            "Operating System :: Microsoft :: Windows",
            "Operating System :: POSIX",
            "Operating System :: Unix",
            "Operating System :: MacOS",
        ],
        package_data={
            DISTNAME: [
                "example-data/*.json",
                "example-data/*.tif",
                "example-data/*.geojson",
                "example-data/*.shp",
                "example-data/*.shx",
                "example-data/*.prj",
                "example-data/*.dbf",
            ]
        },
    )<|MERGE_RESOLUTION|>--- conflicted
+++ resolved
@@ -6,10 +6,6 @@
 DESCRIPTION = "A set of helper functions to make working with spatial data in open source tools easier. This package is maintained by Earth Lab and was originally designed to support the earth analytics education program."
 MAINTAINER = "Leah Wasser"
 MAINTAINER_EMAIL = "leah.wasser@colorado.edu"
-<<<<<<< HEAD
-=======
-VERSION = "VERSION='0.6.0'"
->>>>>>> 0fd97a5c
 
 
 # read the contents of your README file
@@ -27,11 +23,7 @@
         description=DESCRIPTION,
         long_description=LONG_DESCRIPTION,
         long_description_content_type="text/markdown",
-<<<<<<< HEAD
         version="0.6.2",
-=======
-        version=VERSION,
->>>>>>> 0fd97a5c
         packages=["earthpy"],
         install_requires=[
             "pandas",
