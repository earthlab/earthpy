--- conflicted
+++ resolved
@@ -10,14 +10,4 @@
   # Geo stuff
   - geopandas
   - rasterio
-  - scikit-image
-
-  - pip:
-      # Utilities
-<<<<<<< HEAD
-      - mne
-      - sklearn
-      - tqdm
-=======
-      - download
->>>>>>> d45ffe97
+  - scikit-image