--- conflicted
+++ resolved
@@ -6,11 +6,8 @@
 and this project adheres to [Semantic Versioning](https://semver.org/spec/v2.0.0.html).
 
 ## [Unreleased]
-<<<<<<< HEAD
 * Fix twitter flood data key in get_data (@lwasser, #512)
-=======
 * Added new landsat data as a download option to get_data (@nkorinek)
->>>>>>> e3c22021
 * Fix clip vignette. Cant plot w empty geoms (@lwasser, #475)
 
 ## [0.8]
