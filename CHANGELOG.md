--- conflicted
+++ resolved
@@ -5,13 +5,12 @@
 The format is based on [Keep a Changelog](https://keepachangelog.com/en/1.0.0/),
 and this project adheres to [Semantic Versioning](https://semver.org/spec/v2.0.0.html).
 
-<<<<<<< HEAD
+
 ## [unreleased]
 * Add vignette for using the clip_shp() function (@nkorinek, #378)
-=======
+
 ## [0.7.1]
 * Updated colorado-flood dataset to fix file name (@lwasser, no associated issue)
->>>>>>> 10689377
 * Add vignette for using the hist() function (@nkorinek, #331)
 * Added file explaining all of the dataset available through EarthPy (@nkorinek, #369)
 * Added `es.crop_image()` example to the stack/crop vignette (@nkorinek, #368)
