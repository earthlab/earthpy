--- conflicted
+++ resolved
@@ -6,11 +6,9 @@
 and this project adheres to [Semantic Versioning](https://semver.org/spec/v2.0.0.html).
 
 ## [unreleased]
-<<<<<<< HEAD
 * A multi-point, polygon and line support to clip function (@lwasser, @nkorinek, #236)
-=======
 * Add URL to io.py for Landsat vignette dataset (@jpalomino, #309)
->>>>>>> cc23e98e
+
 
 ## [0.6.8]
 * Add multi-panel plotting to plot_bands (@lwasser, #316)
