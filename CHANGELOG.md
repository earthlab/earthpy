# EarthPy Release Notes

All notable changes to this project will be documented in this file.

The format is based on [Keep a Changelog](https://keepachangelog.com/en/1.0.0/),
and this project adheres to [Semantic Versioning](https://semver.org/spec/v2.0.0.html).

## [Unreleased]

<<<<<<< HEAD

* Add cbar legend to `plot_bands()` and scaling parameters (@lwasser #274)
* BUGFIX: `plot_bands()` doesn't plot single string titles properly + add test (@lwasser #258)
=======
* Remove dependency on download library (@mbjoseph #249)
>>>>>>> d305d0c3
* BUGFIX: `draw_legend()` fails when classes are provided (@lwasser #253)
* Remove `earthpy.utils.fix_paths()` as it is not used in the package (@lwasser #259)
* Adding tests for `hillshade()` and improved docs (@jpalomino #260)
* Closing plots in tests (@lwasser #257)
* Added a code of conduct (@mbjoseph, #27)
* Added CI testing across python versions and on Windows (@mbjoseph, #228)
* Added tests for `EarthlabData` class (@mbjoseph, #37)


## [0.6.2] - 2019-02-19
We have made significant changes in preparation for a 1.0 release
on PyPI. If you have used EarthPy previously, please review the changes below.
You may need to update your code accordingly.

### Changed
- `normalized_diff()` function arguments have been flipped. Please update
all of your old code accordingly. Changes include:
    * Arguments are now provided as normalized_diff(b1, b2)
    * Math will be calculated (b1-b2) / (b1+b2)
    * Example: `ndvi = es.normalized_diff(b1=nir_band, b2=red_band)`
- `normalized_diff()` now:
    * returns unmasked array by default
    * returns masked array if there are nan values present
    * converts infinity values that result from division by zero to nan values
- `stack()` replaces `stack_raster_tifs()`, which is now deprecated.
The new `stack()` function
works similarly to `stack_raster_tifs`. Inputs parameters are now a list of
filepaths and an optional filepath parameter that when populated saves the
stacked raster array as a geotiff file. The default return is a
numpy ndarray.
- The parameter order for `bytescale` has changed:
   * PREVIOUS ORDER: data, cmin=None, cmax=None, high=255, low=0
   * NEW ORDER: data, high=255, low=0, cmin=None, cmax=None
- All plot functions moved to a new `earthpy.plot` module. To import plot
functions first import the plot module: `import earthpy.plot as ep`. Then you
can call functions as follows:
  * `ep.plot_rgb()`
  * `ep.draw_legend()`
  * `ep.hist()`
  * `ep.colorbar()`
  * `ep.plot_bands()`

### Added
* `draw_legend()` works now on different types of categorical raster plots.
* `colorbar()` has also been fixed to work given updates to `Matplotlib`
* A new mask function has been released as `mask_pixels()`.
* We now have tests through `pytest` that run on Travis CI.
* API documentation is now generated automatically from docstrings with `autodoc`.
* Example code in documentation is tested using `doctest`

### Deprecated
* `stack_raster_tifs()` has been deprecated and replaced with `stack()`.<|MERGE_RESOLUTION|>--- conflicted
+++ resolved
@@ -7,13 +7,9 @@
 
 ## [Unreleased]
 
-<<<<<<< HEAD
-
 * Add cbar legend to `plot_bands()` and scaling parameters (@lwasser #274)
 * BUGFIX: `plot_bands()` doesn't plot single string titles properly + add test (@lwasser #258)
-=======
 * Remove dependency on download library (@mbjoseph #249)
->>>>>>> d305d0c3
 * BUGFIX: `draw_legend()` fails when classes are provided (@lwasser #253)
 * Remove `earthpy.utils.fix_paths()` as it is not used in the package (@lwasser #259)
 * Adding tests for `hillshade()` and improved docs (@jpalomino #260)
