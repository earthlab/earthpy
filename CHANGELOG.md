# EarthPy Release Notes

All notable changes to this project will be documented in this file.

The format is based on [Keep a Changelog](https://keepachangelog.com/en/1.0.0/),
and this project adheres to [Semantic Versioning](https://semver.org/spec/v2.0.0.html).

## [Unreleased]
<<<<<<< HEAD
* Add vignette to download data from URLs and EarthPy using `data.get_data()` function (@jlpalomino, #396)
=======
* Added alpha arguements to `hist()` and `plot_bands()` (@nkorinek, #409, #410)
>>>>>>> e858f537

## [0.7.3]
* Added alpha arguments to `hist()` and `plot_bands()` (@nkorinek, #409, #410)

## [0.7.3]
* Update `hist()` function to support masked arrays and single-dim arrays (@nkorinek, @lwasser #390)
* Add vignette for using the `clip_shp()` function (@nkorinek, #378)

## [0.7.2]
* Fix to the colorado-flood dataset which had nested folders (@lwasser, #387)

## [0.7.1]
* Updated colorado-flood dataset to fix file name (@lwasser, no associated issue)
* Add vignette for using the hist() function (@nkorinek, #331)
* Added file explaining all of the dataset available through EarthPy (@nkorinek, #369)
* Added `es.crop_image()` example to the stack/crop vignette (@nkorinek, #368)

## [0.7.0]
* Added twitter flood dataset to `io.py` (@nkorinek, #367)
* Add example vignette for using the hillshade function (@nkorinek, #329)
* Modified `es.spatial()` to include a function called `crop_all()` that crops a list of images (@nkorinek, #333)
* Updated stack to ensure inputs are of same rows/cols/bands, CRS, and Affine transform (@joemcglinchy, #334)
* Add vignette for using the plot_bands() function (@nkorinek, #315)
* Add example vignette for stacking and cropping raster bands with EarthPy (@nkorinek, #267)
* Add example vignette for plotting band combinations with EarthPy (@jlpalomino, #306)

## [0.6.9]
* Add URL to io.py for Landsat vignette dataset (@jpalomino, #309)
* A multi-point, polygon and line support to clip function (@lwasser, @nkorinek, #236)

## [0.6.8]
* Add multi-panel plotting to plot_bands (@lwasser, #316)
* Fix bug in plot_rgb where multipanel plots are blank (@lwasser, #313)
* Add example vignette for calculating and classifying NDVI with EarthPy (@jlpalomino, #266)

## [0.6.7]
* Add NoData masking support for `stack()` (@joemcglinchy, #282)
* Fix multiline messages to use `"` vs `"""` (@lwasser, #270)

## [0.6.6]
* Add sphinx gallery for vignettes and update get started page (@lwasser #279, #203)
* Add two example vignettes for using EarthPy with raster data (@lwasser)
* Fix bug in `bytescale()` - ensure math to calc range is floating point vals (@lwasser #282)
* Fix tests for `bytescale()` to ensure the bug raised in #282 is fixed / tested; also added comment to plot_rgb docs to ensure users consider nodata values before plotting (@lwasser #282)

## [0.6.5] - 2019-03-37
* Add continuous integration testing on osx via Travis CI (@mbjoseph #228)
* Add cbar legend to `plot_bands()` and scaling parameters (@lwasser #274)
* BUGFIX: `plot_bands()` doesn't plot single string titles properly + add test (@lwasser #258)
* Remove dependency on download library (@mbjoseph #249)
* BUGFIX: `draw_legend()` fails when classes are provided (@lwasser #253)
* Remove `earthpy.utils.fix_paths()` as it is not used in the package (@lwasser #259)
* Adding tests for `hillshade()` and improved docs (@jpalomino #260)
* Closing plots in tests (@lwasser #257)
* Added a code of conduct (@mbjoseph, #27)
* Added CI testing across python versions and on Windows (@mbjoseph, #228)
* Added tests for `EarthlabData` class (@mbjoseph, #37)

## [0.6.2] - 2019-02-19
We have made significant changes in preparation for a 1.0 release
on PyPI. If you have used EarthPy previously, please review the changes below.
You may need to update your code accordingly.

### Changed
- `normalized_diff()` function arguments have been flipped. Please update
all of your old code accordingly. Changes include:
    * Arguments are now provided as normalized_diff(b1, b2)
    * Math will be calculated (b1-b2) / (b1+b2)
    * Example: `ndvi = es.normalized_diff(b1=nir_band, b2=red_band)`
- `normalized_diff()` now:
    * returns unmasked array by default
    * returns masked array if there are nan values present
    * converts infinity values that result from division by zero to nan values
- `stack()` replaces `stack_raster_tifs()`, which is now deprecated.
The new `stack()` function
works similarly to `stack_raster_tifs`. Inputs parameters are now a list of
filepaths and an optional filepath parameter that when populated saves the
stacked raster array as a geotiff file. The default return is a
numpy ndarray.
- The parameter order for `bytescale` has changed:
   * PREVIOUS ORDER: data, cmin=None, cmax=None, high=255, low=0
   * NEW ORDER: data, high=255, low=0, cmin=None, cmax=None
- All plot functions moved to a new `earthpy.plot` module. To import plot
functions first import the plot module: `import earthpy.plot as ep`. Then you
can call functions as follows:
  * `ep.plot_rgb()`
  * `ep.draw_legend()`
  * `ep.hist()`
  * `ep.colorbar()`
  * `ep.plot_bands()`

### Added
* `draw_legend()` works now on different types of categorical raster plots.
* `colorbar()` has also been fixed to work given updates to `Matplotlib`
* A new mask function has been released as `mask_pixels()`.
* We now have tests through `pytest` that run on Travis CI.
* API documentation is now generated automatically from docstrings with `autodoc`.
* Example code in documentation is tested using `doctest`

### Deprecated
* `stack_raster_tifs()` has been deprecated and replaced with `stack()`.<|MERGE_RESOLUTION|>--- conflicted
+++ resolved
@@ -6,11 +6,8 @@
 and this project adheres to [Semantic Versioning](https://semver.org/spec/v2.0.0.html).
 
 ## [Unreleased]
-<<<<<<< HEAD
 * Add vignette to download data from URLs and EarthPy using `data.get_data()` function (@jlpalomino, #396)
-=======
 * Added alpha arguements to `hist()` and `plot_bands()` (@nkorinek, #409, #410)
->>>>>>> e858f537
 
 ## [0.7.3]
 * Added alpha arguments to `hist()` and `plot_bands()` (@nkorinek, #409, #410)
