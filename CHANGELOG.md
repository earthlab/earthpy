# EarthPy Release Notes

All notable changes to this project will be documented in this file.

The format is based on [Keep a Changelog](https://keepachangelog.com/en/1.0.0/),
and this project adheres to [Semantic Versioning](https://semver.org/spec/v2.0.0.html).

## [Unreleased]
<<<<<<< HEAD
* Add vignette to download data from URLs and EarthPy using `data.get_data()` function (@jlpalomino, #396)
* Added alpha arguements to `hist()` and `plot_bands()` (@nkorinek, #409, #410)
=======
* Changed variable name for `angle_altitude` to `altitude` in `hillshade()` (@nkorinek, )
>>>>>>> db6a6c68

## [0.7.3]
* Added alpha arguments to `hist()` and `plot_bands()` (@nkorinek, #409, #410)

## [0.7.3]
* Update `hist()` function to support masked arrays and single-dim arrays (@nkorinek, @lwasser #390)
* Add vignette for using the `clip_shp()` function (@nkorinek, #378)

## [0.7.2]
* Fix to the colorado-flood dataset which had nested folders (@lwasser, #387)

## [0.7.1]
* Updated colorado-flood dataset to fix file name (@lwasser, no associated issue)
* Add vignette for using the hist() function (@nkorinek, #331)
* Added file explaining all of the dataset available through EarthPy (@nkorinek, #369)
* Added `es.crop_image()` example to the stack/crop vignette (@nkorinek, #368)

## [0.7.0]
* Added twitter flood dataset to `io.py` (@nkorinek, #367)
* Add example vignette for using the hillshade function (@nkorinek, #329)
* Modified `es.spatial()` to include a function called `crop_all()` that crops a list of images (@nkorinek, #333)
* Updated stack to ensure inputs are of same rows/cols/bands, CRS, and Affine transform (@joemcglinchy, #334)
* Add vignette for using the plot_bands() function (@nkorinek, #315)
* Add example vignette for stacking and cropping raster bands with EarthPy (@nkorinek, #267)
* Add example vignette for plotting band combinations with EarthPy (@jlpalomino, #306)

## [0.6.9]
* Add URL to io.py for Landsat vignette dataset (@jpalomino, #309)
* A multi-point, polygon and line support to clip function (@lwasser, @nkorinek, #236)

## [0.6.8]
* Add multi-panel plotting to plot_bands (@lwasser, #316)
* Fix bug in plot_rgb where multipanel plots are blank (@lwasser, #313)
* Add example vignette for calculating and classifying NDVI with EarthPy (@jlpalomino, #266)

## [0.6.7]
* Add NoData masking support for `stack()` (@joemcglinchy, #282)
* Fix multiline messages to use `"` vs `"""` (@lwasser, #270)

## [0.6.6]
* Add sphinx gallery for vignettes and update get started page (@lwasser #279, #203)
* Add two example vignettes for using EarthPy with raster data (@lwasser)
* Fix bug in `bytescale()` - ensure math to calc range is floating point vals (@lwasser #282)
* Fix tests for `bytescale()` to ensure the bug raised in #282 is fixed / tested; also added comment to plot_rgb docs to ensure users consider nodata values before plotting (@lwasser #282)

## [0.6.5] - 2019-03-37
* Add continuous integration testing on osx via Travis CI (@mbjoseph #228)
* Add cbar legend to `plot_bands()` and scaling parameters (@lwasser #274)
* BUGFIX: `plot_bands()` doesn't plot single string titles properly + add test (@lwasser #258)
* Remove dependency on download library (@mbjoseph #249)
* BUGFIX: `draw_legend()` fails when classes are provided (@lwasser #253)
* Remove `earthpy.utils.fix_paths()` as it is not used in the package (@lwasser #259)
* Adding tests for `hillshade()` and improved docs (@jpalomino #260)
* Closing plots in tests (@lwasser #257)
* Added a code of conduct (@mbjoseph, #27)
* Added CI testing across python versions and on Windows (@mbjoseph, #228)
* Added tests for `EarthlabData` class (@mbjoseph, #37)

## [0.6.2] - 2019-02-19
We have made significant changes in preparation for a 1.0 release
on PyPI. If you have used EarthPy previously, please review the changes below.
You may need to update your code accordingly.

### Changed
- `normalized_diff()` function arguments have been flipped. Please update
all of your old code accordingly. Changes include:
    * Arguments are now provided as normalized_diff(b1, b2)
    * Math will be calculated (b1-b2) / (b1+b2)
    * Example: `ndvi = es.normalized_diff(b1=nir_band, b2=red_band)`
- `normalized_diff()` now:
    * returns unmasked array by default
    * returns masked array if there are nan values present
    * converts infinity values that result from division by zero to nan values
- `stack()` replaces `stack_raster_tifs()`, which is now deprecated.
The new `stack()` function
works similarly to `stack_raster_tifs`. Inputs parameters are now a list of
filepaths and an optional filepath parameter that when populated saves the
stacked raster array as a geotiff file. The default return is a
numpy ndarray.
- The parameter order for `bytescale` has changed:
   * PREVIOUS ORDER: data, cmin=None, cmax=None, high=255, low=0
   * NEW ORDER: data, high=255, low=0, cmin=None, cmax=None
- All plot functions moved to a new `earthpy.plot` module. To import plot
functions first import the plot module: `import earthpy.plot as ep`. Then you
can call functions as follows:
  * `ep.plot_rgb()`
  * `ep.draw_legend()`
  * `ep.hist()`
  * `ep.colorbar()`
  * `ep.plot_bands()`

### Added
* `draw_legend()` works now on different types of categorical raster plots.
* `colorbar()` has also been fixed to work given updates to `Matplotlib`
* A new mask function has been released as `mask_pixels()`.
* We now have tests through `pytest` that run on Travis CI.
* API documentation is now generated automatically from docstrings with `autodoc`.
* Example code in documentation is tested using `doctest`

### Deprecated
* `stack_raster_tifs()` has been deprecated and replaced with `stack()`.<|MERGE_RESOLUTION|>--- conflicted
+++ resolved
@@ -6,12 +6,9 @@
 and this project adheres to [Semantic Versioning](https://semver.org/spec/v2.0.0.html).
 
 ## [Unreleased]
-<<<<<<< HEAD
+* Changed variable name for `angle_altitude` to `altitude` in `hillshade()` (@nkorinek, #436)
+* Added alpha arguments to `hist()` and `plot_bands()` (@nkorinek, #409, #410)
 * Add vignette to download data from URLs and EarthPy using `data.get_data()` function (@jlpalomino, #396)
-* Added alpha arguements to `hist()` and `plot_bands()` (@nkorinek, #409, #410)
-=======
-* Changed variable name for `angle_altitude` to `altitude` in `hillshade()` (@nkorinek, )
->>>>>>> db6a6c68
 
 ## [0.7.3]
 * Added alpha arguments to `hist()` and `plot_bands()` (@nkorinek, #409, #410)
