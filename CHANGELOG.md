# EarthPy Release Notes

All notable changes to this project will be documented in this file.

The format is based on [Keep a Changelog](https://keepachangelog.com/en/1.0.0/),
and this project adheres to [Semantic Versioning](https://semver.org/spec/v2.0.0.html).

## [unreleased]
<<<<<<< HEAD
* Add vignette for using the plot_bands() function (@nkorinek, #315)
=======
* Add example vignette for stacking and cropping raster bands with EarthPy (@nkorinek, #267)
>>>>>>> 71473bcb


## [0.6.9]
* Add URL to io.py for Landsat vignette dataset (@jpalomino, #309)
* A multi-point, polygon and line support to clip function (@lwasser, @nkorinek, #236)

## [0.6.8]
* Add multi-panel plotting to plot_bands (@lwasser, #316)
* Fix bug in plot_rgb where multipanel plots are blank (@lwasser, #313)
* Add example vignette for calculating and classifying NDVI with EarthPy (@jlpalomino, #266)

## [0.6.7]
* Add NoData masking support for `stack()` (@joemcglinchy, #282)
* Fix multiline messages to use `"` vs `"""` (@lwasser, #270)
    
## [0.6.6]
* Add sphinx gallery for vignettes and update get started page (@lwasser #279, #203)
* Add two example vignettes for using EarthPy with raster data (@lwasser)
* Fix bug in `bytescale()` - ensure math to calc range is floating point vals (@lwasser #282)
* Fix tests for `bytescale()` to ensure the bug raised in #282 is fixed / tested; also added comment to plot_rgb docs to ensure users consider nodata values before plotting (@lwasser #282)

## [0.6.5] - 2019-03-37
* Add continuous integration testing on osx via Travis CI (@mbjoseph #228)
* Add cbar legend to `plot_bands()` and scaling parameters (@lwasser #274)
* BUGFIX: `plot_bands()` doesn't plot single string titles properly + add test (@lwasser #258)
* Remove dependency on download library (@mbjoseph #249)
* BUGFIX: `draw_legend()` fails when classes are provided (@lwasser #253)
* Remove `earthpy.utils.fix_paths()` as it is not used in the package (@lwasser #259)
* Adding tests for `hillshade()` and improved docs (@jpalomino #260)
* Closing plots in tests (@lwasser #257)
* Added a code of conduct (@mbjoseph, #27)
* Added CI testing across python versions and on Windows (@mbjoseph, #228)
* Added tests for `EarthlabData` class (@mbjoseph, #37)

## [0.6.2] - 2019-02-19
We have made significant changes in preparation for a 1.0 release
on PyPI. If you have used EarthPy previously, please review the changes below.
You may need to update your code accordingly.

### Changed
- `normalized_diff()` function arguments have been flipped. Please update
all of your old code accordingly. Changes include:
    * Arguments are now provided as normalized_diff(b1, b2)
    * Math will be calculated (b1-b2) / (b1+b2)
    * Example: `ndvi = es.normalized_diff(b1=nir_band, b2=red_band)`
- `normalized_diff()` now:
    * returns unmasked array by default
    * returns masked array if there are nan values present
    * converts infinity values that result from division by zero to nan values
- `stack()` replaces `stack_raster_tifs()`, which is now deprecated.
The new `stack()` function
works similarly to `stack_raster_tifs`. Inputs parameters are now a list of
filepaths and an optional filepath parameter that when populated saves the
stacked raster array as a geotiff file. The default return is a
numpy ndarray.
- The parameter order for `bytescale` has changed:
   * PREVIOUS ORDER: data, cmin=None, cmax=None, high=255, low=0
   * NEW ORDER: data, high=255, low=0, cmin=None, cmax=None
- All plot functions moved to a new `earthpy.plot` module. To import plot
functions first import the plot module: `import earthpy.plot as ep`. Then you
can call functions as follows:
  * `ep.plot_rgb()`
  * `ep.draw_legend()`
  * `ep.hist()`
  * `ep.colorbar()`
  * `ep.plot_bands()`

### Added
* `draw_legend()` works now on different types of categorical raster plots.
* `colorbar()` has also been fixed to work given updates to `Matplotlib`
* A new mask function has been released as `mask_pixels()`.
* We now have tests through `pytest` that run on Travis CI.
* API documentation is now generated automatically from docstrings with `autodoc`.
* Example code in documentation is tested using `doctest`

### Deprecated
* `stack_raster_tifs()` has been deprecated and replaced with `stack()`.<|MERGE_RESOLUTION|>--- conflicted
+++ resolved
@@ -6,12 +6,8 @@
 and this project adheres to [Semantic Versioning](https://semver.org/spec/v2.0.0.html).
 
 ## [unreleased]
-<<<<<<< HEAD
 * Add vignette for using the plot_bands() function (@nkorinek, #315)
-=======
 * Add example vignette for stacking and cropping raster bands with EarthPy (@nkorinek, #267)
->>>>>>> 71473bcb
-
 
 ## [0.6.9]
 * Add URL to io.py for Landsat vignette dataset (@jpalomino, #309)
