# EarthPy Release Notes

All notable changes to this project will be documented in this file.

The format is based on [Keep a Changelog](https://keepachangelog.com/en/1.0.0/),
and this project adheres to [Semantic Versioning](https://semver.org/spec/v2.0.0.html).

## [unreleased]
* Add vignette for using the plot_bands() function (@nkorinek, #315)
* Add example vignette for stacking and cropping raster bands with EarthPy (@nkorinek, #267)
<<<<<<< HEAD
* Add example vignette for plotting band combinations with EarthPy (@jlpalomino, #306)
=======
>>>>>>> 4bf8a59c

## [0.6.9]
* Add URL to io.py for Landsat vignette dataset (@jpalomino, #309)
* A multi-point, polygon and line support to clip function (@lwasser, @nkorinek, #236)

## [0.6.8]
* Add multi-panel plotting to plot_bands (@lwasser, #316)
* Fix bug in plot_rgb where multipanel plots are blank (@lwasser, #313)
* Add example vignette for calculating and classifying NDVI with EarthPy (@jlpalomino, #266)

## [0.6.7]
* Add NoData masking support for `stack()` (@joemcglinchy, #282)
* Fix multiline messages to use `"` vs `"""` (@lwasser, #270)
    
## [0.6.6]
* Add sphinx gallery for vignettes and update get started page (@lwasser #279, #203)
* Add two example vignettes for using EarthPy with raster data (@lwasser)
* Fix bug in `bytescale()` - ensure math to calc range is floating point vals (@lwasser #282)
* Fix tests for `bytescale()` to ensure the bug raised in #282 is fixed / tested; also added comment to plot_rgb docs to ensure users consider nodata values before plotting (@lwasser #282)

## [0.6.5] - 2019-03-37
* Add continuous integration testing on osx via Travis CI (@mbjoseph #228)
* Add cbar legend to `plot_bands()` and scaling parameters (@lwasser #274)
* BUGFIX: `plot_bands()` doesn't plot single string titles properly + add test (@lwasser #258)
* Remove dependency on download library (@mbjoseph #249)
* BUGFIX: `draw_legend()` fails when classes are provided (@lwasser #253)
* Remove `earthpy.utils.fix_paths()` as it is not used in the package (@lwasser #259)
* Adding tests for `hillshade()` and improved docs (@jpalomino #260)
* Closing plots in tests (@lwasser #257)
* Added a code of conduct (@mbjoseph, #27)
* Added CI testing across python versions and on Windows (@mbjoseph, #228)
* Added tests for `EarthlabData` class (@mbjoseph, #37)

## [0.6.2] - 2019-02-19
We have made significant changes in preparation for a 1.0 release
on PyPI. If you have used EarthPy previously, please review the changes below.
You may need to update your code accordingly.

### Changed
- `normalized_diff()` function arguments have been flipped. Please update
all of your old code accordingly. Changes include:
    * Arguments are now provided as normalized_diff(b1, b2)
    * Math will be calculated (b1-b2) / (b1+b2)
    * Example: `ndvi = es.normalized_diff(b1=nir_band, b2=red_band)`
- `normalized_diff()` now:
    * returns unmasked array by default
    * returns masked array if there are nan values present
    * converts infinity values that result from division by zero to nan values
- `stack()` replaces `stack_raster_tifs()`, which is now deprecated.
The new `stack()` function
works similarly to `stack_raster_tifs`. Inputs parameters are now a list of
filepaths and an optional filepath parameter that when populated saves the
stacked raster array as a geotiff file. The default return is a
numpy ndarray.
- The parameter order for `bytescale` has changed:
   * PREVIOUS ORDER: data, cmin=None, cmax=None, high=255, low=0
   * NEW ORDER: data, high=255, low=0, cmin=None, cmax=None
- All plot functions moved to a new `earthpy.plot` module. To import plot
functions first import the plot module: `import earthpy.plot as ep`. Then you
can call functions as follows:
  * `ep.plot_rgb()`
  * `ep.draw_legend()`
  * `ep.hist()`
  * `ep.colorbar()`
  * `ep.plot_bands()`

### Added
* `draw_legend()` works now on different types of categorical raster plots.
* `colorbar()` has also been fixed to work given updates to `Matplotlib`
* A new mask function has been released as `mask_pixels()`.
* We now have tests through `pytest` that run on Travis CI.
* API documentation is now generated automatically from docstrings with `autodoc`.
* Example code in documentation is tested using `doctest`

### Deprecated
* `stack_raster_tifs()` has been deprecated and replaced with `stack()`.<|MERGE_RESOLUTION|>--- conflicted
+++ resolved
@@ -8,10 +8,7 @@
 ## [unreleased]
 * Add vignette for using the plot_bands() function (@nkorinek, #315)
 * Add example vignette for stacking and cropping raster bands with EarthPy (@nkorinek, #267)
-<<<<<<< HEAD
 * Add example vignette for plotting band combinations with EarthPy (@jlpalomino, #306)
-=======
->>>>>>> 4bf8a59c
 
 ## [0.6.9]
 * Add URL to io.py for Landsat vignette dataset (@jpalomino, #309)
