--- conflicted
+++ resolved
@@ -5,13 +5,11 @@
 The format is based on [Keep a Changelog](https://keepachangelog.com/en/1.0.0/),
 and this project adheres to [Semantic Versioning](https://semver.org/spec/v2.0.0.html).
 
-<<<<<<< HEAD
 ## [unreleased]
 * Add vignette for using the hist() function (@nkorinek, #331)
-=======
+
 ## [0.7.0]
 * Added twitter flood dataset to `io.py` (@nkorinek, #367)
->>>>>>> 38ef163b
 * Add example vignette for using the hillshade function (@nkorinek, #329)
 * Modified `es.spatial()` to include a function called `crop_all()` that crops a list of images (@nkorinek, #333)
 * Updated stack to ensure inputs are of same rows/cols/bands, CRS, and Affine transform (@joemcglinchy, #334)
