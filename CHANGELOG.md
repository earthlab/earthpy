--- conflicted
+++ resolved
@@ -6,11 +6,8 @@
 and this project adheres to [Semantic Versioning](https://semver.org/spec/v2.0.0.html).
 
 ## [unreleased]
-<<<<<<< HEAD
 * Added file explaining all of the dataset available through EarthPy (@nkorinek, #369)
-=======
 * Added `es.crop_image()` example to the stack/crop vignette (@nkorinek, #368)
->>>>>>> 9b911e3a
 
 ## [0.7.0]
 * Added twitter flood dataset to `io.py` (@nkorinek, #367)
