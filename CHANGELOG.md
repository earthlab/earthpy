# EarthPy Release Notes

All notable changes to this project will be documented in this file.

The format is based on [Keep a Changelog](https://keepachangelog.com/en/1.0.0/),
and this project adheres to [Semantic Versioning](https://semver.org/spec/v2.0.0.html).

## [Unreleased]

* Remove earthpy.utils.fix_paths as it is not used in the package (@lwasser #259)
* Adding tests for hillshade and improved docs (@jpalomino #260)
* Closing plots in tests (@lwasser #257)
* Added a code of conduct (@mbjoseph, #27)
<<<<<<< HEAD
* Added CI testing across python versions and on Windows (@mbjoseph, #228)
=======
* Added tests for EarthlabData class (@mbjoseph, #37)
>>>>>>> 8c7e2d94

## [0.6.2] - 2019-02-19
We have made significant changes in preparation for a 1.0 release
on PyPI. If you have used EarthPy previously, please review the changes below.
You may need to update your code accordingly.

### Changed
- `normalized_diff()` function arguments have been flipped. Please update
all of your old code accordingly. Changes include:
    * Arguments are now provided as normalized_diff(b1, b2)
    * Math will be calculated (b1-b2) / (b1+b2)
    * Example: `ndvi = es.normalized_diff(b1=nir_band, b2=red_band)`
- `normalized_diff()` now:
    * returns unmasked array by default
    * returns masked array if there are nan values present
    * converts infinity values that result from division by zero to nan values
- `stack()` replaces `stack_raster_tifs()`, which is now deprecated.
The new `stack()` function
works similarly to `stack_raster_tifs`. Inputs parameters are now a list of
filepaths and an optional filepath parameter that when populated saves the
stacked raster array as a geotiff file. The default return is a
numpy ndarray.
- The parameter order for `bytescale` has changed:
   * PREVIOUS ORDER: data, cmin=None, cmax=None, high=255, low=0
   * NEW ORDER: data, high=255, low=0, cmin=None, cmax=None
- All plot functions moved to a new `earthpy.plot` module. To import plot
functions first import the plot module: `import earthpy.plot as ep`. Then you
can call functions as follows:
  * `ep.plot_rgb()`
  * `ep.draw_legend()`
  * `ep.hist()`
  * `ep.colorbar()`
  * `ep.plot_bands()`

### Added
* `draw_legend()` works now on different types of categorical raster plots.
* `colorbar()` has also been fixed to work given updates to `Matplotlib`
* A new mask function has been released as `mask_pixels()`.
* We now have tests through `pytest` that run on Travis CI.
* API documentation is now generated automatically from docstrings with `autodoc`.
* Example code in documentation is tested using `doctest`

### Deprecated
* `stack_raster_tifs()` has been deprecated and replaced with `stack()`.<|MERGE_RESOLUTION|>--- conflicted
+++ resolved
@@ -11,11 +11,8 @@
 * Adding tests for hillshade and improved docs (@jpalomino #260)
 * Closing plots in tests (@lwasser #257)
 * Added a code of conduct (@mbjoseph, #27)
-<<<<<<< HEAD
 * Added CI testing across python versions and on Windows (@mbjoseph, #228)
-=======
 * Added tests for EarthlabData class (@mbjoseph, #37)
->>>>>>> 8c7e2d94
 
 ## [0.6.2] - 2019-02-19
 We have made significant changes in preparation for a 1.0 release
