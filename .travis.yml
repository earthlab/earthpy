--- conflicted
+++ resolved
@@ -22,16 +22,10 @@
 - pip install -r dev-requirements.txt
 - pip install black
 script:
-<<<<<<< HEAD
-- pytest --doctest-modules --cov=earthpy
-- make docs
-- black --check --verbose .
-=======
   - pytest --doctest-modules --cov=earthpy --rootdir earthpy
   - make docs
   - black --check --verbose .
 
->>>>>>> fec6dc0c
 after_success:
 - codecov
 deploy:
