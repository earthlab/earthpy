--- conflicted
+++ resolved
@@ -1,6 +1,5 @@
 language: python
 matrix:
-<<<<<<< HEAD
   include:
   - os: linux
     dist: xenial
@@ -13,26 +12,9 @@
   - os: linux
     dist: xenial
     python: 3.8
-    env: TOXENV=py38, black ,docs
+    env: TOXENV=py38,black,docs
   - os: osx
     language: generic
-=======
-    include:
-      - os: linux
-          dist: xenial
-          python: 3.6
-          env: TOXENV=py36
-        - os: linux
-          dist: xenial
-          python: 3.7
-          env: TOXENV=py37
-        - os: linux
-          dist: xenial
-          python: 3.8
-          env: TOXENV=py38, black ,docs
-        - os: osx
-          language: generic
->>>>>>> ae40b72d
 
 install:
   - chmod +x .travis/install.sh
